/*
* Copyright 2018-2019 Redis Labs Ltd. and Contributors
*
* This file is available under the Redis Labs Source Available License Agreement
*/

#include <assert.h>

#include "op_cond_var_len_traverse.h"
#include "shared/print_functions.h"
#include "../../util/arr.h"
#include "../../ast/ast.h"
#include "../../arithmetic/arithmetic_expression.h"
#include "../../graph/graphcontext.h"
#include "../../algorithms/all_paths.h"
#include "../../query_ctx.h"

/* Forward declarations. */
static Record CondVarLenTraverseConsume(OpBase *opBase);
static OpResult CondVarLenTraverseReset(OpBase *opBase);
static void CondVarLenTraverseFree(OpBase *opBase);

static void _setupTraversedRelations(CondVarLenTraverse *op) {
	QGEdge *e = QueryGraph_GetEdgeByAlias(op->qg, AlgebraicExpression_Edge(op->ae));
	assert(e->minHops <= e->maxHops);
	op->minHops = e->minHops;
	op->maxHops = e->maxHops;

	uint reltype_count = array_len(e->reltypeIDs);
	if(reltype_count == 0) {
		op->edgeRelationCount = 1;
		op->edgeRelationTypes = array_new(int, 1);
		op->edgeRelationTypes = array_append(op->edgeRelationTypes, GRAPH_NO_RELATION);
	} else {
		GraphContext *gc = QueryCtx_GetGraphCtx();
		op->edgeRelationCount = 0;
		op->edgeRelationTypes = array_new(int, reltype_count);

		for(int i = 0; i < reltype_count; i++) {
			int rel_id = e->reltypeIDs[i];
			if(rel_id != GRAPH_UNKNOWN_RELATION) {
				op->edgeRelationTypes = array_append(op->edgeRelationTypes, rel_id);
			} else {
				const char *rel_type = e->reltypes[i];
				Schema *s = GraphContext_GetSchema(gc, rel_type, SCHEMA_EDGE);
				if(s) op->edgeRelationTypes = array_append(op->edgeRelationTypes, s->id);
			}
		}

		op->edgeRelationCount = array_len(op->edgeRelationTypes);
	}
}

// Set the traversal direction to match the traversed edge and AlgebraicExpression form.
static inline void _setTraverseDirection(CondVarLenTraverse *op, const QGEdge *e) {
	if(e->bidirectional) {
		op->traverseDir = GRAPH_EDGE_DIR_BOTH;
	} else if(AlgebraicExpression_Transposed(op->ae)) {
		// If the sole operand in the AlgebraicExpression is transposed, we are traversing right-to-left.
		op->traverseDir = GRAPH_EDGE_DIR_INCOMING;
	} else {
		op->traverseDir = GRAPH_EDGE_DIR_OUTGOING;
	}
}

static inline int CondVarLenTraverseToString(const OpBase *ctx, char *buf, uint buf_len) {
	return TraversalToString(ctx, buf, buf_len, ((const CondVarLenTraverse *)ctx)->ae);
}

void CondVarLenTraverseOp_ExpandInto(CondVarLenTraverse *op) {
	// Expand into doesn't performs any modifications.
	array_clear(op->op.modifies);
	op->expandInto = true;
	op->op.type = OPType_CONDITIONAL_VAR_LEN_TRAVERSE_EXPAND_INTO;
	op->op.name = "Conditional Variable Length Traverse (Expand Into)";
}

OpBase *NewCondVarLenTraverseOp(const ExecutionPlan *plan, Graph *g, AlgebraicExpression *ae) {
	assert(ae && g);

	CondVarLenTraverse *op = rm_malloc(sizeof(CondVarLenTraverse));
	op->g = g;
	op->ae = ae;
	op->r = NULL;
	op->expandInto = false;
	op->allPathsCtx = NULL;
	op->qg = plan->query_graph;
	op->edgeRelationTypes = NULL;

	OpBase_Init((OpBase *)op, OPType_CONDITIONAL_VAR_LEN_TRAVERSE,
				"Conditional Variable Length Traverse", NULL, CondVarLenTraverseConsume, CondVarLenTraverseReset,
				CondVarLenTraverseToString, CondVarLenTraverseFree, false, plan);

	assert(OpBase_Aware((OpBase *)op, AlgebraicExpression_Source(ae), &op->srcNodeIdx));
	op->destNodeIdx = OpBase_Modifies((OpBase *)op, AlgebraicExpression_Destination(ae));

	// Populate edge value in record only if it is referenced.
	AST *ast = QueryCtx_GetAST();
	QGEdge *e = QueryGraph_GetEdgeByAlias(op->qg, AlgebraicExpression_Edge(op->ae));
	op->edgesIdx = AST_AliasIsReferenced(ast, e->alias) ? OpBase_Modifies((OpBase *)op, e->alias) : -1;
	_setTraverseDirection(op, e);

	return (OpBase *)op;
}

static Record CondVarLenTraverseConsume(OpBase *opBase) {
	CondVarLenTraverse *op = (CondVarLenTraverse *)opBase;
	OpBase *child = op->op.children[0];
	Path *p = NULL;

	while(!(p = AllPathsCtx_NextPath(op->allPathsCtx))) {
		Record childRecord = OpBase_Consume(child);
		if(!childRecord) return NULL;

		if(op->r) OpBase_DeleteRecord(op->r);
		op->r = childRecord;

		// Create edge relation type array on first call to consume.
		if(!op->edgeRelationTypes) {
			_setupTraversedRelations(op);
<<<<<<< HEAD
			/* Incase we don't have any relations to traverse and minimal traversal is larger then one hop
			 * we can return quickly.
			 * Consider: MATCH (S)-[:L*]->(M) RETURN M
			 * where label L does not exists. */
			if(op->edgeRelationCount == 0 && op->minHops > 0) return NULL;
=======
>>>>>>> 46771eaa
		}

		Node *destNode = NULL;
		Node *srcNode = Record_GetNode(op->r, op->srcNodeIdx);
		// The destination node is known in advance if we're performing an ExpandInto.
		if(op->expandInto) destNode = Record_GetNode(op->r, op->destNodeIdx);

		AllPathsCtx_Free(op->allPathsCtx);
		op->allPathsCtx = AllPathsCtx_New(srcNode, destNode, op->g, op->edgeRelationTypes,
										  op->edgeRelationCount, op->traverseDir, op->minHops, op->maxHops);

	}

	Node n = Path_Head(p);

	if(!op->expandInto) Record_AddNode(op->r, op->destNodeIdx, n);

	if(op->edgesIdx >= 0) Record_AddScalar(op->r, op->edgesIdx, SI_Path(p));

	return OpBase_CloneRecord(op->r);
}

static OpResult CondVarLenTraverseReset(OpBase *ctx) {
	CondVarLenTraverse *op = (CondVarLenTraverse *)ctx;
	if(op->r) {
		OpBase_DeleteRecord(op->r);
		op->r = NULL;
	}
	AllPathsCtx_Free(op->allPathsCtx);
	op->allPathsCtx = NULL;
	return OP_OK;
}

static void CondVarLenTraverseFree(OpBase *ctx) {
	CondVarLenTraverse *op = (CondVarLenTraverse *)ctx;

	if(op->edgeRelationTypes) {
		array_free(op->edgeRelationTypes);
		op->edgeRelationTypes = NULL;
	}

	if(op->ae) {
		AlgebraicExpression_Free(op->ae);
		op->ae = NULL;
	}

	if(op->r) {
		OpBase_DeleteRecord(op->r);
		op->r = NULL;
	}

	if(op->allPathsCtx) {
		AllPathsCtx_Free(op->allPathsCtx);
		op->allPathsCtx = NULL;
	}
}
<|MERGE_RESOLUTION|>--- conflicted
+++ resolved
@@ -118,14 +118,11 @@
 		// Create edge relation type array on first call to consume.
 		if(!op->edgeRelationTypes) {
 			_setupTraversedRelations(op);
-<<<<<<< HEAD
-			/* Incase we don't have any relations to traverse and minimal traversal is larger then one hop
+			/* Incase we don't have any relations to traverse and minimal traversal is at least one hop
 			 * we can return quickly.
 			 * Consider: MATCH (S)-[:L*]->(M) RETURN M
 			 * where label L does not exists. */
 			if(op->edgeRelationCount == 0 && op->minHops > 0) return NULL;
-=======
->>>>>>> 46771eaa
 		}
 
 		Node *destNode = NULL;
